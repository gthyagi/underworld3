# ---
# jupyter:
#   jupytext:
#     text_representation:
#       extension: .py
#       format_name: light
#       format_version: '1.5'
#       jupytext_version: 1.14.1
#   kernelspec:
#     display_name: Python 3 (ipykernel)
#     language: python
#     name: python3
# ---


# Stokes flow in a Spherical Domain
#
#
# ## Mathematical formulation
#
# The Navier-Stokes equation describes the time-dependent flow of a viscous fluid in response to buoyancy forces and pressure gradients:
#
# \\[
# \rho \frac{\partial \mathbf{u}}{\partial t} + \eta\nabla^2 \mathbf{u} -\nabla p = \rho \mathbf{g}
# \\]
#
# Where $\rho$ is the density, $\eta$ is dynamic viscosity and $\mathbf{g}$ is the gravitational acceleration vector. We here assume that density changes are due to temperature and are small enough to be consistent with an assumption of incompressibility (the Boussinesq approximation). We can rescale this equation of motion using units for length, time, temperature and mass that are specific to the problem and, in this way, obtain a scale-independent form:
#
# \\[
# \frac{1}{\mathrm{Pr}} \frac{\partial \mathbf{u}}{\partial t} + \nabla^2 \mathbf{u} -\nabla p = \mathrm{Ra} T' \hat{\mathbf{g}}
# \\]
#

# where we have assumed that buoyancy forces on the right hand side are due to temperature variations, and the two dimensionless numbers, $\mathrm{Ra}$ and $\mathrm{Pr}$ are measures of the importance of buoyancy forcing and intertial terms, respectively.
#
# \\[
# \mathrm{Ra} = \frac{g\rho_0 \alpha \Delta T d^3}{\kappa \eta}
# \quad \textrm{and} \quad
# \mathrm{Pr} = \frac{\eta}{\rho \kappa}
# \\]
#
# Here $\alpha$ is the thermal expansivity, $\Delta T$ is the range of the temperature variation, $d$ is the typical length scale over which temperature varies, $\kappa$ is the thermal diffusivity ( $\kappa = k / \rho_0 C_p$; $k$ is thermal conductivity, and $C_p$ is heat capacity).

# If we assume that the Prandtl number is large, then the inertial terms will not contribute significantly to the balance of forces in the equation of motion because we have rescaled the equations so that the velocity and pressure gradient terms are of order 1. This assumption eliminates the time dependent terms in the equations and tells us that the flow velocity and pressure field are always in equilibrium with the pattern of density variations and this also tells us that we can evaluate the flow without needing to know the history or origin of the buoyancy forces. When the viscosity is independent of velocity and dynamic pressure, the velocity and pressure scale proportionally with $\mathrm{Ra}$ but the flow pattern itself is unchanged.
#
# The scaling that we use for the non-dimensionalisation is as follows:
#
# \\[
#     x = d x', \quad t = \frac{d^2}{\kappa} t', \quad T=\Delta T T', \quad
#     p = p_0 + \frac{\eta \kappa}{d^2} p'
# \\]
#
# where the stress (pressure) scaling using viscosity ($\eta$) determines how the mass scales. In the above, $d$ is the radius of the inner core, a typical length scale for the problem, $\Delta T$ is the order-of-magnitude range of the temperature variation from our observations, and $\kappa$ is thermal diffusivity. The scaled velocity is obtained as $v = \kappa / d v'$.

# + [markdown] tags=[]
# ## Formulation & model
#
#
# The model consists of a spherical ball divided into an unstructured tetrahedral mesh of quadratic velocity, linear pressure elements with a free slip upper boundary and with a buoyancy force pre-defined :
#
# \\[
# T(r,\theta,\phi) =  T_\textrm{TM}(\theta, \phi) \cdot r  \sin(\pi r)
# \\]
# -

# ## Computational script in python

# +
import petsc4py
from petsc4py import PETSc
import mpi4py

import underworld3 as uw
import numpy as np
import sympy
import os

os.environ["UW_TIMING_ENABLE"] = "1"

if uw.mpi.size == 1:
    os.makedirs("output", exist_ok=True)
else:
    os.makedirs(f"output_np{uw.mpi.size}", exist_ok=True)


# +
# Define the problem size
#      1 - ultra low res for automatic checking
#      2 - low res problem to play with this notebook
#      3 - medium resolution (be prepared to wait)
#      4 - highest resolution (benchmark case from Spiegelman et al)

problem_size = 2

# For testing and automatic generation of notebook output,
# over-ride the problem size if the UW_TESTING_LEVEL is set

uw_testing_level = os.environ.get("UW_TESTING_LEVEL")
if uw_testing_level:
    try:
        problem_size = int(uw_testing_level)
    except ValueError:
        # Accept the default value
        pass

# +
visuals = 1
output_dir = "output"

# Some gmsh issues, so we'll use a pre-built one
r_o = 1.0
r_i = 0.5

Rayleigh = 1.0e6  # Doesn't actually matter to the solution pattern,

# + tags=[]
if problem_size <= 1:
    cell_size = 0.30
elif problem_size == 2:
    cell_size = 0.15
elif problem_size == 3:
    cell_size = 0.05
elif problem_size == 4:
    cell_size = 0.02
<<<<<<< HEAD
elif problem_size == 5:  # Pretty extreme to mesh this on proc0
    cell_size = 0.015
elif problem_size >= 6:  # should consider refinement (or prebuild)
    cell_size = 0.01
    
=======
elif problem_size == 5:
    cell_size = 0.01
elif problem_size >= 6:
    cell_size = 0.005

>>>>>>> d3e70ebb
res = cell_size

expt_name = f"Stokes_Sphere_free_slip_{cell_size}"


# +
options = PETSc.Options()
# options["dm_adaptor"] = "parmmg"

meshball = uw.meshing.SphericalShell(
    radiusInner=r_i,
    radiusOuter=r_o,
    cellSize=cell_size,
    qdegree=2,
)

# meshball = uw.meshing.SegmentedSphere(radiusInner=r_i,
#                            radiusOuter=r_o,
#                            cellSize=cell_size,
#                            qdegree=2,
#                           )

# -

v_soln = uw.discretisation.MeshVariable(
    r"u", meshball, meshball.dim, degree=2, vtype=uw.VarType.VECTOR
)
p_soln = uw.discretisation.MeshVariable(r"p", meshball, 1, degree=1, continuous=True)
t_soln = uw.discretisation.MeshVariable(r"\Delta T", meshball, 1, degree=2)
meshr = uw.discretisation.MeshVariable(r"r", meshball, 1, degree=1)


# +
# Create a density structure / buoyancy force
# gravity will vary linearly from zero at the centre
# of the sphere to (say) 1 at the surface

radius_fn = sympy.sqrt(
    meshball.rvec.dot(meshball.rvec)
)  # normalise by outer radius if not 1.0
unit_rvec = meshball.X / (radius_fn)
gravity_fn = radius_fn

# Some useful coordinate stuff

x, y, z = meshball.CoordinateSystem.N
ra, l1, l2 = meshball.CoordinateSystem.xR

hw = 1000.0 / res
surface_fn_a = sympy.exp(-(((ra - r_o) / r_o) ** 2) * hw)
surface_fn = sympy.exp(-(((meshr.sym[0] - r_o) / r_o) ** 2) * hw)

base_fn_a = sympy.exp(-(((ra - r_i) / r_o) ** 2) * hw)
base_fn = sympy.exp(-(((meshr.sym[0] - r_i) / r_o) ** 2) * hw)

## Buoyancy (T) field

t_forcing_fn = 1.0 * (
    sympy.exp(-10.0 * (x**2 + (y - 0.8) ** 2 + z**2))
    + sympy.exp(-10.0 * ((x - 0.8) ** 2 + y**2 + z**2))
    + sympy.exp(-10.0 * (x**2 + y**2 + (z - 0.8) ** 2))
)


# +
# Rigid body rotations that are null-spaces for this set of bc's

# We can remove these after the fact, but also useful to double check
# that we are not adding anything to excite these modes in the forcing terms.

orientation_wrt_z = sympy.atan2(y + 1.0e-10, x + 1.0e-10)
v_rbm_z_x = -meshr.fn * sympy.sin(orientation_wrt_z)
v_rbm_z_y = meshr.fn * sympy.cos(orientation_wrt_z)
v_rbm_z = sympy.Matrix([v_rbm_z_x, v_rbm_z_y, 0]).T

orientation_wrt_x = sympy.atan2(z + 1.0e-10, y + 1.0e-10)
v_rbm_x_y = -meshr.fn * sympy.sin(orientation_wrt_x)
v_rbm_x_z = meshr.fn * sympy.cos(orientation_wrt_x)
v_rbm_x = sympy.Matrix([0, v_rbm_x_y, v_rbm_x_z]).T

orientation_wrt_y = sympy.atan2(z + 1.0e-10, x + 1.0e-10)
v_rbm_y_x = -meshr.fn * sympy.sin(orientation_wrt_y)
v_rbm_y_z = meshr.fn * sympy.cos(orientation_wrt_y)
v_rbm_y = sympy.Matrix([v_rbm_y_x, 0, v_rbm_y_z]).T

# -

I = uw.maths.Integral(meshball, surface_fn_a)
s_norm = I.evaluate()
I.fn = base_fn_a
b_norm = I.evaluate()
s_norm, b_norm

# +
# Create NS object

stokes = uw.systems.Stokes(
    meshball,
    velocityField=v_soln,
    pressureField=p_soln,
    verbose=False,
    solver_name="stokes",
)

stokes.tolerance = 1.0e-4
stokes.petsc_options["ksp_monitor"] = None
stokes.penalty = 0.1

## This is ONLY for timing runs to ensure there are no
## special cases where the snes iteration cuts short
stokes.petsc_options["snes_rtol"] = 1.0e-6
stokes.petsc_options["snes_max_it"] = 2

# stokes.petsc_options["fieldsplit_velocity_ksp_monitor"] = None
# stokes.petsc_options["fieldsplit_pressure_ksp_monitor"] = None

stokes.constitutive_model = uw.systems.constitutive_models.ViscousFlowModel(
    meshball.dim
)
stokes.constitutive_model.Parameters.viscosity = 1

# thermal buoyancy force
buoyancy_force = Rayleigh * gravity_fn * t_forcing_fn * (1 - surface_fn) * (1 - base_fn)

# Free slip condition by penalizing radial velocity at the surface (non-linear term)
free_slip_penalty_upper = v_soln.sym.dot(unit_rvec) * unit_rvec * surface_fn
free_slip_penalty_lower = v_soln.sym.dot(unit_rvec) * unit_rvec * base_fn

stokes.bodyforce = unit_rvec * buoyancy_force
stokes.bodyforce -= 100000 * (free_slip_penalty_upper + free_slip_penalty_lower)

stokes.saddle_preconditioner = 1.0

# Velocity boundary conditions
# stokes.add_dirichlet_bc( (0.0, 0.0, 0.0), "Upper", (0,1,2))
# stokes.add_dirichlet_bc( (0.0, 0.0, 0.0), "Lower", (0,1,2))
# -

stokes._setup_terms()

# +
with meshball.access(meshr):
    meshr.data[:, 0] = uw.function.evaluate(
        sympy.sqrt(x**2 + y**2 + z**2), meshball.data, meshball.N
    )  # cf radius_fn which is 0->1

with meshball.access(t_soln):
    t_soln.data[...] = uw.function.evaluate(
        t_forcing_fn, t_soln.coords, meshball.N
    ).reshape(-1, 1)


# +


from underworld3 import timing

timing.reset()
timing.start()
stokes.solve(zero_init_guess=True)
timing.print_table()


meshball.dm.view()
exit()

# +

# Note: we should remove the rigid body rotation nullspace
# This should be done during the solve, but it is also reasonable to
# remove it from the force terms and solution to prevent it growing if present


I0 = uw.maths.Integral(meshball, v_rbm_y.dot(v_rbm_y))
norm = I0.evaluate()
I0.fn = v_soln.sym.dot(v_soln.sym)
vnorm = np.sqrt(I0.evaluate())

for i in range(10):

    I0.fn = v_soln.sym.dot(v_rbm_x)
    x_ns = I0.evaluate() / norm
    I0.fn = v_soln.sym.dot(v_rbm_y)
    y_ns = I0.evaluate() / norm
    I0.fn = v_soln.sym.dot(v_rbm_z)
    z_ns = I0.evaluate() / norm

    null_space_err = np.sqrt(x_ns**2 + y_ns**2 + z_ns**2) / vnorm

    # print(
    #     "{}: Rigid body: {:.4}, {:.4}, {:.4} / {:.4}  (x,y,z axis / total)".format(
    #         i, x_ns, y_ns, z_ns, null_space_err
    #     )
    # )

    with meshball.access(v_soln):
        ## Note, we have to add in something in the missing component (and it has to be spatially variable ??)
        v_soln.data[:, 0] -= uw.function.evaluate(
            x_ns * v_rbm_x[0] + y_ns * v_rbm_y[0] + z_ns * v_rbm_z[0], v_soln.coords
        )

        v_soln.data[:, 1] -= uw.function.evaluate(
            x_ns * v_rbm_x[1] + y_ns * v_rbm_y[1] + z_ns * v_rbm_z[1], v_soln.coords
        )

        v_soln.data[:, 2] -= uw.function.evaluate(
            x_ns * v_rbm_x[2] + y_ns * v_rbm_y[2] + z_ns * v_rbm_z[2], v_soln.coords
        )

    null_space_err = np.sqrt(x_ns**2 + y_ns**2 + z_ns**2) / vnorm

    if null_space_err < 1.0e-6:
        if uw.mpi.rank == 0:
            print(
                "{}: Rigid body: {:.4}, {:.4}, {:.4} / {:.4}  (x,y,z axis / total)".format(
                    i, x_ns, y_ns, z_ns, null_space_err
                )
            )
        break
# -
savefile = "output/{}_ts_{}.h5".format(expt_name, 0)
meshball.save(savefile)
v_soln.save(savefile)
p_soln.save(savefile)
# meshball.generate_xdmf(savefile)
# +
# OR

# # +
# check the mesh if in a notebook / serial

import mpi4py

if mpi4py.MPI.COMM_WORLD.size == 1:

    import numpy as np
    import pyvista as pv
    import vtk

    pv.global_theme.background = "white"
    pv.global_theme.window_size = [750, 1200]
    pv.global_theme.antialiasing = True
    pv.global_theme.jupyter_backend = "panel"
    pv.global_theme.smooth_shading = True

    meshball.vtk("tmp_meshball.vtk")
    pvmesh = pv.read("tmp_meshball.vtk")

    pvmesh.point_data["T"] = uw.function.evaluate(
        t_forcing_fn, meshball.data, meshball.N
    )
    pvmesh.point_data["P"] = uw.function.evaluate(p_soln.fn, meshball.data)
    pvmesh.point_data["S"] = uw.function.evaluate(
        v_soln.sym.dot(unit_rvec) * (base_fn + surface_fn), meshball.data
    )

    arrow_loc = np.zeros((stokes.u.coords.shape[0], 3))
    arrow_loc[...] = stokes.u.coords[...]

    arrow_length = np.zeros((stokes.u.coords.shape[0], 3))
    arrow_length[...] = uw.function.evaluate(stokes.u.fn, stokes.u.coords)

    clipped = pvmesh.clip(origin=(0.0, 0.0, 0.0), normal=(0.1, 0, 1), invert=True)
    # -

    pl = pv.Plotter(window_size=[1000, 1000])
    pl.add_axes()

    pl.add_mesh(
        clipped,
        cmap="coolwarm",
        edge_color="Black",
        show_edges=True,
        scalars="T",
        use_transparency=False,
        opacity=1.0,
    )

    # pl.add_mesh(pvmesh, cmap="coolwarm", edge_color="Black", show_edges=True, scalars="T",
    #               use_transparency=False, opacity=1.0)

    pl.add_arrows(arrow_loc, arrow_length, mag=33 / Rayleigh)
    # pl.screenshot(filename="sphere.png", window_size=(1000, 1000), return_img=False)
    # OR
    pl.show(cpos="xy")

# +
# meshball.dm.view()

# +
# stokes.snes.view()<|MERGE_RESOLUTION|>--- conflicted
+++ resolved
@@ -122,19 +122,11 @@
     cell_size = 0.05
 elif problem_size == 4:
     cell_size = 0.02
-<<<<<<< HEAD
 elif problem_size == 5:  # Pretty extreme to mesh this on proc0
     cell_size = 0.015
 elif problem_size >= 6:  # should consider refinement (or prebuild)
     cell_size = 0.01
     
-=======
-elif problem_size == 5:
-    cell_size = 0.01
-elif problem_size >= 6:
-    cell_size = 0.005
-
->>>>>>> d3e70ebb
 res = cell_size
 
 expt_name = f"Stokes_Sphere_free_slip_{cell_size}"
