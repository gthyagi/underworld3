--- conflicted
+++ resolved
@@ -37,7 +37,8 @@
 from mpi4py import MPI
 
 import os
-os.environ['UW_TIMING_ENABLE'] = "1"
+
+os.environ["UW_TIMING_ENABLE"] = "1"
 
 if uw.mpi.size == 1:
     os.makedirs("output", exist_ok=True)
@@ -49,7 +50,7 @@
 
 
 # +
-# Define the problem size 
+# Define the problem size
 #      1 - ultra low res for automatic checking
 #      2 - low res problem to play with this notebook
 #      3 - medium resolution (be prepared to wait)
@@ -60,7 +61,7 @@
 # For testing and automatic generation of notebook output,
 # over-ride the problem size if the UW_TESTING_LEVEL is set
 
-uw_testing_level = os.environ.get('UW_TESTING_LEVEL')
+uw_testing_level = os.environ.get("UW_TESTING_LEVEL")
 if uw_testing_level:
     try:
         problem_size = int(uw_testing_level)
@@ -73,19 +74,18 @@
 sys.pushErrorHandler("traceback")
 
 
-if problem_size <= 1: 
+if problem_size <= 1:
     res = 8
-elif problem_size == 2: 
+elif problem_size == 2:
     res = 16
-elif problem_size == 3: 
+elif problem_size == 3:
     res = 32
-elif problem_size == 4: 
+elif problem_size == 4:
     res = 48
-elif problem_size == 5: 
+elif problem_size == 5:
     res = 64
-elif problem_size >= 6: 
+elif problem_size >= 6:
     res = 128
-
 
 
 # Set size and position of dense sphere.
@@ -116,9 +116,9 @@
 mesh = uw.meshing.UnstructuredSimplexBox(
     minCoords=(-1.0, 0.0),
     maxCoords=(1.0, 1.0),
-    cellSize=1.0 / res, 
+    cellSize=1.0 / res,
     regular=False,
-    qdegree=3
+    qdegree=3,
 )
 
 # ## Create Stokes object
@@ -139,10 +139,9 @@
 
 
 swarm = uw.swarm.Swarm(mesh=mesh)
-material = uw.swarm.IndexSwarmVariable("M", swarm,
-                                       indices=2, 
-                                       proxy_continuous=False,
-                                       proxy_degree=1)
+material = uw.swarm.IndexSwarmVariable(
+    "M", swarm, indices=2, proxy_continuous=False, proxy_degree=1
+)
 swarm.populate(fill_param=2)
 
 # +
@@ -151,9 +150,7 @@
 # print("Coarsening ... complete", flush=True)
 # -
 
-blob = np.array(
-    [[sphereCentre[0], sphereCentre[1], sphereRadius, 1]]
-)
+blob = np.array([[sphereCentre[0], sphereCentre[1], sphereRadius, 1]])
 
 
 with swarm.access(material):
@@ -179,7 +176,7 @@
 viscosityMat = mat_viscosity[0] * material.sym[0] + mat_viscosity[1] * material.sym[1]
 
 # viscosity = sympy.Max( sympy.Min(viscosityMat, eta_max), eta_min)
-viscosity = viscBG * material.sym[0] + viscSphere *  material.sym[1]
+viscosity = viscBG * material.sym[0] + viscSphere * material.sym[1]
 
 render = True
 
@@ -246,49 +243,24 @@
 
 # +
 # stokes.petsc_options.view()
-<<<<<<< HEAD
-snes_rtol = 1.0e-5
-=======
 
 snes_rtol = 1.0e-8
->>>>>>> 091f03c6
 
 stokes.tolerance = snes_rtol
 
 stokes.petsc_options["snes_converged_reason"] = None
-<<<<<<< HEAD
-# stokes.petsc_options["ksp_type"] = "gmres"
-stokes.petsc_options["ksp_rtol"]  = 1.0e-12
-stokes.petsc_options["fieldsplit_pressure_ksp_rtol"]  = 1.0e-6
-stokes.petsc_options["fieldsplit_velocity_ksp_rtol"]  = 1.0e-6
-
-# # stokes.petsc_options["snes_atol"] = 0.1 * snes_rtol # by inspection
-# stokes.petsc_options["ksp_monitor"] = None
-# stokes.petsc_options["fieldsplit_pressure_ksp_type"] = "cg"
-# stokes.petsc_options["fieldsplit_pressure_pc_type"] = "gasm"
-# stokes.petsc_options["fieldsplit_pressure_pc_gasm_type"] = "basic" # can use gasm / gamg / lu here 
-
-# stokes.petsc_options["fieldsplit_velocity_ksp_type"] = "cg"
-# stokes.petsc_options["fieldsplit_velocity_pc_type"] = "gamg" 
-# stokes.petsc_options["fieldsplit_velocity_pc_gamg_esteig_ksp_type"] = "cg"
-
-
-=======
 stokes.petsc_options["snes_max_it"] = 3
 stokes.petsc_options["ksp_type"] = "gmres"
-stokes.petsc_options["ksp_rtol"]  = 1.0e-9
-stokes.petsc_options["ksp_atol"]  = 1.0e-12
-stokes.petsc_options["fieldsplit_pressure_ksp_rtol"]  = 1.0e-6
-stokes.petsc_options["fieldsplit_velocity_ksp_rtol"]  = 1.0e-6
+stokes.petsc_options["ksp_rtol"] = 1.0e-9
+stokes.petsc_options["ksp_atol"] = 1.0e-12
+stokes.petsc_options["fieldsplit_pressure_ksp_rtol"] = 1.0e-6
+stokes.petsc_options["fieldsplit_velocity_ksp_rtol"] = 1.0e-6
 
 # stokes.petsc_options["snes_atol"] = 0.1 * snes_rtol # by inspection
 stokes.petsc_options["ksp_monitor"] = None
->>>>>>> 091f03c6
 
 
 # -
-
-
 
 
 nstep = 1
@@ -353,9 +325,9 @@
     tSinker[step] = time
 
     ### solve stokes
-    
+
     stokes.solve(zero_init_guess=False)
-    
+
     ### estimate dt
     dt = stokes.estimate_dt()
 
@@ -432,14 +404,14 @@
     with swarm.access():
         points = np.zeros((swarm.data.shape[0], 3))
         points[:, 0] = swarm.data[:, 0]
-        points[:, 1] = swarm.data[:,1]
+        points[:, 1] = swarm.data[:, 1]
         points[:, 2] = 0.0
 
     point_cloud = pv.PolyData(points)
 
     with swarm.access():
         point_cloud.point_data["M"] = material.data.copy()
-        
+
     v_vectors = np.zeros((mesh.data.shape[0], 3))
     v_vectors[:, 0:2] = uw.function.evaluate(v.fn, mesh.data)
     pvmesh.point_data["V"] = v_vectors
@@ -449,14 +421,17 @@
 
     arrow_length = np.zeros((v.coords.shape[0], 3))
     arrow_length[:, 0:2] = vsol[...]
-    
+
     pvstream = pvmesh.streamlines_from_source(
-        point_cloud, vectors="V", integration_direction="both",
-        max_steps=10, surface_streamlines=True, max_step_length=0.33
+        point_cloud,
+        vectors="V",
+        integration_direction="both",
+        max_steps=10,
+        surface_streamlines=True,
+        max_step_length=0.33,
     )
 
-
-    pl = pv.Plotter(window_size=(1000,750))
+    pl = pv.Plotter(window_size=(1000, 750))
 
     pl.add_mesh(pvmesh, "Black", "wireframe")
 
@@ -480,15 +455,14 @@
         point_size=2.0,
         opacity=0.75,
     )
-    
+
     # pl.add_arrows(arrow_loc, arrow_length, mag=2.0, opacity=0.33)
     # pl.add_mesh(pvmesh, "Black", "wireframe")
-    
+
     pl.remove_scalar_bar("M")
     pl.remove_scalar_bar("V")
-    pl.screenshot(filename="SinkerSolution_hr.png", window_size=(4000,2000))
+    pl.screenshot(filename="SinkerSolution_hr.png", window_size=(4000, 2000))
 
     pl.show(cpos="xy")
 
-v.coords.shape
-
+v.coords.shape