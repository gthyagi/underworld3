--- conflicted
+++ resolved
@@ -347,12 +347,8 @@
             f.write(strguy)
 
     # Build
-<<<<<<< HEAD
-    process = subprocess.Popen('python3 setup.py build_ext --inplace'.split(), stdout=subprocess.PIPE, stderr=subprocess.PIPE, cwd=tmpdir)
-=======
     import sys
     process = subprocess.Popen([sys.executable] + 'setup.py build_ext --inplace'.split(), stdout=subprocess.PIPE, stderr=subprocess.PIPE, cwd=tmpdir)
->>>>>>> 361e6723
     process.communicate()
 
     # Load and add to dictionary
