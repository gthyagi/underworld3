--- conflicted
+++ resolved
@@ -987,12 +987,9 @@
                             h5f["coordinates"][-data_copy.shape[0] :] = data_copy[:]
                 comm.barrier()
             comm.barrier()
-<<<<<<< HEAD
-=======
 
             del data_copy
 
->>>>>>> e7d254b3
         return
 
     @timing.routine_timer_decorator
