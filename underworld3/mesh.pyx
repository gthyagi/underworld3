--- conflicted
+++ resolved
@@ -832,21 +832,6 @@
             self._fn = UnderworldFunction(name,self,vtype)(*self.mesh.r)
             self._f = sympy.Matrix.zeros(1,1)
             self._f[0]  = UnderworldFunction(name,self,vtype)(*self.mesh.r)
-<<<<<<< HEAD
-        elif vtype==uw.VarType.VECTOR:
-            self._f = sympy.Matrix.zeros(1,num_components)
-            
-            # Matrix form (any number of components)  
-            for comp in range(num_components):
-                self._f[0,comp] = UnderworldFunction(name,self,vtype,comp)(*self.mesh.r)
-
-            # Spatial vector form (2 vectors and 3 vectors according to mesh dim)
-            if num_components==mesh.dim:
-                from sympy.vector import VectorZero
-                self._fn = VectorZero()
-                for comp in range(num_components):
-                    self._fn += self._f[0,comp] * self.mesh.N.base_vectors()[comp]
-=======
             
         elif vtype == uw.VarType.VECTOR:
 
@@ -862,7 +847,6 @@
             if num_components == mesh.dim:
                 for comp in range(num_components):
                     self._fn += self._f[comp] * self.mesh.N.base_vectors()[comp]
->>>>>>> d9be8920
     
         super().__init__()
 
@@ -914,11 +898,7 @@
     @property
     def f(self) -> sympy.Basic:
         """
-<<<<<<< HEAD
-        The handle to the tensor view of this variable.
-=======
         The handle to the matrix view of this variable.
->>>>>>> d9be8920
         """
         return self._f
 
