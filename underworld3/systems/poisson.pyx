--- conflicted
+++ resolved
@@ -17,13 +17,10 @@
     def __init__(self, 
                  mesh     : uw.mesh.MeshClass, 
                  u_Field  : uw.mesh.MeshVariable = None, 
-                 degree =2,
-<<<<<<< HEAD
+                 degree     = 2,
                  solver_name: str = "",
-                 verbose=False):
-=======
-                 solver_name: str = ""):
->>>>>>> 23873a10
+                 verbose    = False):
+
 
         ## Todo: this is obviously not particularly robust
 
